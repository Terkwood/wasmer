pub mod errors;
pub mod libcalls;
pub mod relocation;
pub mod utils;

use wasmer_clif_backend::CraneliftCompiler;
<<<<<<< HEAD
use wasmer_runtime::{
    backend::Compiler,
    module::{Module, ModuleInner},
    import::Imports,
    instance::Instance,
};
=======
use wasmer_runtime;
use wasmer_runtime::{backend::Compiler, module::Module};
use wasmer_runtime::{Imports, Instance};

>>>>>>> a5d03ff7
use cranelift_codegen::{
    isa,
    settings::{self, Configurable},
};
use std::panic;
use std::str::FromStr;
use std::sync::Arc;
use std::rc::Rc;
use target_lexicon;
use wasmparser;
use wasmparser::WasmDecoder;

pub use self::errors::{Error, ErrorKind};

// use wasmer_emscripten::{allocate_cstr_on_stack, allocate_on_stack, is_emscripten_module};

pub struct ResultObject {
    /// A webassembly::Module object representing the compiled WebAssembly module.
    /// This Module can be instantiated again
    pub module: Arc<Module>,
    /// A webassembly::Instance object that contains all the Exported WebAssembly
    /// functions.
    pub instance: Box<Instance>,
}

pub struct InstanceOptions {
    // Shall we mock automatically the imported functions if they don't exist?
    pub mock_missing_imports: bool,
    pub mock_missing_globals: bool,
    pub mock_missing_tables: bool,
    pub abi: InstanceABI,
    pub show_progressbar: bool,
    //    pub isa: Box<isa::TargetIsa>, TODO isa
}

#[derive(PartialEq)]
pub enum InstanceABI {
    Emscripten,
    None,
}

/// The webassembly::instantiate() function allows you to compile and
/// instantiate WebAssembly code
/// Params:
/// * `buffer_source`: A `Vec<u8>` containing the
///   binary code of the .wasm module you want to compile.
/// * `import_object`: An object containing the values to be imported
///   into the newly-created Instance, such as functions or
///   webassembly::Memory objects. There must be one matching property
///   for each declared import of the compiled module or else a
///   webassembly::LinkError is thrown.
/// Errors:
/// If the operation fails, the Result rejects with a
/// webassembly::CompileError, webassembly::LinkError, or
/// webassembly::RuntimeError, depending on the cause of the failure.
pub fn instantiate(
    buffer_source: &[u8],
    import_object: &Imports,
    options: Option<InstanceOptions>,
) -> Result<ResultObject, ErrorKind> {
    debug!("webassembly - creating instance");

    //let instance = Instance::new(&module, import_object, options)?;
    unimplemented!()
    //    let instance = wasmer_runtime::instantiate(buffer_source, &CraneliftCompiler::new(), import_object)
    //        .map_err(|e| ErrorKind::CompileError(e))?;
    //
    //    let isa = get_isa();
    //    let abi = if is_emscripten_module(&instance.module) {
    //        InstanceABI::Emscripten
    //    } else {
    //        InstanceABI::None
    //    };
    //
    //    let options = options.unwrap_or_else(|| InstanceOptions {
    //        mock_missing_imports: false,
    //        mock_missing_globals: false,
    //        mock_missing_tables: false,
    //        abi,
    //        show_progressbar: false,
    //        isa,
    //    });

    //    debug!("webassembly - instance created");
    //    Ok(ResultObject {
    //        module: Arc::clone(&instance.module),
    //        instance,
    //    })
}

/// The webassembly::instantiate_streaming() function compiles and instantiates
/// a WebAssembly module directly from a streamed underlying source.
/// This is the most efficient, optimized way to load wasm code.
pub fn instantiate_streaming(
    _buffer_source: Vec<u8>,
    _import_object: Imports,
) -> Result<ResultObject, ErrorKind> {
    unimplemented!();
}

/// The webassembly::compile() function compiles a webassembly::Module
/// from WebAssembly binary code.  This function is useful if it
/// is necessary to a compile a module before it can be instantiated
/// (otherwise, the webassembly::instantiate() function should be used).
/// Params:
/// * `buffer_source`: A `Vec<u8>` containing the
///   binary code of the .wasm module you want to compile.
/// Errors:
/// If the operation fails, the Result rejects with a
/// webassembly::CompileError.
pub fn compile(buffer_source: &[u8]) -> Result<Arc<Module>, ErrorKind> {
<<<<<<< HEAD
    let compiler = &CraneliftCompiler {};
    let module_inner = compiler
        .compile(buffer_source)
=======
    let module = wasmer_runtime::compile(&buffer_source, &CraneliftCompiler::new())
>>>>>>> a5d03ff7
        .map_err(|e| ErrorKind::CompileError(e))?;

    Ok(Arc::new(Module(Rc::new(module_inner))))
}

/// The webassembly::validate() function validates a given typed
/// array of WebAssembly binary code, returning whether the bytes
/// form a valid wasm module (true) or not (false).
/// Params:
/// * `buffer_source`: A `&[u8]` containing the
///   binary code of the .wasm module you want to compile.
pub fn validate(buffer_source: &[u8]) -> bool {
    validate_or_error(buffer_source).is_ok()
}

pub fn validate_or_error(bytes: &[u8]) -> Result<(), ErrorKind> {
    let mut parser = wasmparser::ValidatingParser::new(bytes, None);
    loop {
        let state = parser.read();
        match *state {
            wasmparser::ParserState::EndWasm => return Ok(()),
            wasmparser::ParserState::Error(err) => {
                return Err(ErrorKind::CompileError(format!(
                    "Validation error: {}",
                    err.message
                )));
            }
            _ => (),
        }
    }
}

pub fn get_isa() -> Box<isa::TargetIsa> {
    let flags = {
        let mut builder = settings::builder();
        builder.set("opt_level", "best").unwrap();

        if cfg!(not(test)) {
            builder.set("enable_verifier", "false").unwrap();
        }

        let flags = settings::Flags::new(builder);
        debug_assert_eq!(flags.opt_level(), settings::OptLevel::Best);
        flags
    };
    isa::lookup(triple!("x86_64")).unwrap().finish(flags)
}

// fn store_module_arguments(path: &str, args: Vec<&str>, instance: &mut Instance) -> (u32, u32) {
//     let argc = args.len() + 1;

//     let (argv_offset, argv_slice): (_, &mut [u32]) =
//         unsafe { allocate_on_stack(((argc + 1) * 4) as u32, instance) };
//     assert!(!argv_slice.is_empty());

//     argv_slice[0] = unsafe { allocate_cstr_on_stack(path, instance).0 };

//     for (slot, arg) in argv_slice[1..argc].iter_mut().zip(args.iter()) {
//         *slot = unsafe { allocate_cstr_on_stack(&arg, instance).0 };
//     }

//     argv_slice[argc] = 0;

//     (argc as u32, argv_offset)
// }

// fn get_module_arguments(options: &Run, instance: &mut webassembly::Instance) -> (u32, u32) {
//     // Application Arguments
//     let mut arg_values: Vec<String> = Vec::new();
//     let mut arg_addrs: Vec<*const u8> = Vec::new();
//     let arg_length = options.args.len() + 1;

//     arg_values.reserve_exact(arg_length);
//     arg_addrs.reserve_exact(arg_length);

//     // Push name of wasm file
//     arg_values.push(format!("{}\0", options.path.to_str().unwrap()));
//     arg_addrs.push(arg_values[0].as_ptr());

//     // Push additional arguments
//     for (i, arg) in options.args.iter().enumerate() {
//         arg_values.push(format!("{}\0", arg));
//         arg_addrs.push(arg_values[i + 1].as_ptr());
//     }

//     // Get argument count and pointer to addresses
//     let argv = arg_addrs.as_ptr() as *mut *mut i8;
//     let argc = arg_length as u32;

//     // Copy the the arguments into the wasm memory and get offset
//     let argv_offset =  unsafe {
//         copy_cstr_array_into_wasm(argc, argv, instance)
//     };

//     debug!("argc = {:?}", argc);
//     debug!("argv = {:?}", arg_addrs);

//     (argc, argv_offset)
// }

pub fn start_instance(
    module: Arc<Module>,
    instance: &mut Instance,
    path: &str,
    args: Vec<&str>,
) -> Result<(), String> {
<<<<<<< HEAD
    let main_name = if is_emscripten_module(&module) {
=======
    let main_name = if false {
        // is_emscripten_module(&instance.module)
>>>>>>> a5d03ff7
        "_main"
    } else {
        "main"
    };

    // TODO handle args
    instance.call(main_name, &[]).map(|o| ())
    // TODO atinit and atexit for emscripten

    //    if let Some(ref emscripten_data) = &instance.emscripten_data {
    //        emscripten_data.atinit(module, instance)?;
    //
    //        let func_index = match module.exports.get("_main") {
    //            Some(&Export::Function(index)) => index,
    //            _ => panic!("_main emscripten function not found"),
    //        };
    //
    //        let sig_index = module.get_func_type(func_index);
    //        let signature = module.get_signature(sig_index);
    //        let num_params = signature.params.len();
    //        let result = match num_params {
    //            2 => {
    //                let main: extern "C" fn(u32, u32, &Instance) =
    //                    get_instance_function!(instance, func_index);
    //                let (argc, argv) = store_module_arguments(path, args, instance);
    //                call_protected!(main(argc, argv, &instance))
    //            }
    //            0 => {
    //                let main: extern "C" fn(&Instance) = get_instance_function!(instance, func_index);
    //                call_protected!(main(&instance))
    //            }
    //            _ => panic!(
    //                "The emscripten main function has received an incorrect number of params {}",
    //                num_params
    //            ),
    //        }
    //        .map_err(|err| format!("{}", err));
    //
    //        emscripten_data.atexit(module, instance)?;
    //
    //        result
    //    } else {
    //        let func_index =
    //            instance
    //                .start_func
    //                .unwrap_or_else(|| match module.info.exports.get("main") {
    //                    Some(&Export::Function(index)) => index,
    //                    _ => panic!("Main function not found"),
    //                });
    //        let main: extern "C" fn(&Instance) = get_instance_function!(instance, func_index);
    //        call_protected!(main(&instance)).map_err(|err| format!("{}", err))
    //    }
}<|MERGE_RESOLUTION|>--- conflicted
+++ resolved
@@ -4,19 +4,13 @@
 pub mod utils;
 
 use wasmer_clif_backend::CraneliftCompiler;
-<<<<<<< HEAD
 use wasmer_runtime::{
     backend::Compiler,
     module::{Module, ModuleInner},
     import::Imports,
     instance::Instance,
 };
-=======
-use wasmer_runtime;
-use wasmer_runtime::{backend::Compiler, module::Module};
-use wasmer_runtime::{Imports, Instance};
-
->>>>>>> a5d03ff7
+
 use cranelift_codegen::{
     isa,
     settings::{self, Configurable},
@@ -31,7 +25,7 @@
 
 pub use self::errors::{Error, ErrorKind};
 
-// use wasmer_emscripten::{allocate_cstr_on_stack, allocate_on_stack, is_emscripten_module};
+use wasmer_emscripten::{allocate_cstr_on_stack, allocate_on_stack, is_emscripten_module};
 
 pub struct ResultObject {
     /// A webassembly::Module object representing the compiled WebAssembly module.
@@ -128,13 +122,9 @@
 /// If the operation fails, the Result rejects with a
 /// webassembly::CompileError.
 pub fn compile(buffer_source: &[u8]) -> Result<Arc<Module>, ErrorKind> {
-<<<<<<< HEAD
     let compiler = &CraneliftCompiler {};
     let module_inner = compiler
         .compile(buffer_source)
-=======
-    let module = wasmer_runtime::compile(&buffer_source, &CraneliftCompiler::new())
->>>>>>> a5d03ff7
         .map_err(|e| ErrorKind::CompileError(e))?;
 
     Ok(Arc::new(Module(Rc::new(module_inner))))
@@ -241,12 +231,7 @@
     path: &str,
     args: Vec<&str>,
 ) -> Result<(), String> {
-<<<<<<< HEAD
     let main_name = if is_emscripten_module(&module) {
-=======
-    let main_name = if false {
-        // is_emscripten_module(&instance.module)
->>>>>>> a5d03ff7
         "_main"
     } else {
         "main"
