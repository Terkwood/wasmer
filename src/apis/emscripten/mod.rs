<<<<<<< HEAD
use crate::runtime::module::ModuleEnvironment;
use crate::runtime::types::{ElementType, FuncSig, Table, Type, Value};
use crate::runtime::{Import, Imports, Instance, Module};
=======
use crate::runtime::memory::LinearMemory;
use crate::runtime::types::{ElementType, FuncSig, Table, Type, Value};
use crate::runtime::{Import, Imports, Instance};
>>>>>>> 2f9119a7
/// NOTE: TODO: These emscripten api implementation only support wasm32 for now because they assume offsets are u32
use byteorder::{ByteOrder, LittleEndian};
use libc::c_int;
use std::cell::UnsafeCell;
use std::mem;
use std::sync::Arc;

// EMSCRIPTEN APIS
mod env;
mod errno;
mod exception;
mod io;
mod jmp;
mod lock;
mod math;
mod memory;
mod nullfunc;
mod process;
mod signal;
mod storage;
mod syscalls;
mod time;
mod utils;
mod varargs;

pub use self::storage::align_memory;
pub use self::utils::{allocate_cstr_on_stack, allocate_on_stack, is_emscripten_module};

// TODO: Magic number - how is this calculated?
const TOTAL_STACK: u32 = 5_242_880;
// TODO: Magic number - how is this calculated?
const DYNAMICTOP_PTR_DIFF: u32 = 1088;
// TODO: make this variable
const STATIC_BUMP: u32 = 215_536;

fn stacktop(static_bump: u32) -> u32 {
    align_memory(dynamictop_ptr(static_bump) + 4)
}

fn stack_max(static_bump: u32) -> u32 {
    stacktop(static_bump) + TOTAL_STACK
}

fn dynamic_base(static_bump: u32) -> u32 {
    align_memory(stack_max(static_bump))
}

fn dynamictop_ptr(static_bump: u32) -> u32 {
    static_bump + DYNAMICTOP_PTR_DIFF
}

<<<<<<< HEAD
pub enum InstanceEnvironment {
    EmptyInstanceEnvironment,
    EmscriptenInstanceEnvironment(EmscriptenData),
}

const EMSCRIPTEN_INSTANCE_INDEX: usize = 0;

pub struct EmscriptenModuleEnvironment {}
impl EmscriptenModuleEnvironment {
    pub fn new() -> EmscriptenModuleEnvironment {
        EmscriptenModuleEnvironment {}
    }
}

impl ModuleEnvironment for EmscriptenModuleEnvironment {
    fn after_instantiate(&self, instance: &mut Instance) {
        let data = EmscriptenData::new(&Arc::clone(&instance.module), instance);
        let instance_environment = InstanceEnvironment::EmscriptenInstanceEnvironment(data);
        instance.environments[EMSCRIPTEN_INSTANCE_INDEX] = instance_environment;
    }

    fn append_imports(&self, mut import_object: &mut Imports) {
        generate_emscripten_imports(&mut import_object);
    }
}

pub struct EmscriptenData {
    pub malloc: extern "C" fn(i32, &crate::runtime::Instance) -> u32,
    pub free: extern "C" fn(i32, &mut crate::runtime::Instance),
    pub memalign: extern "C" fn(u32, u32, &mut crate::runtime::Instance) -> u32,
    pub memset: extern "C" fn(u32, i32, u32, &mut crate::runtime::Instance) -> u32,
    pub stack_alloc: extern "C" fn(u32, &crate::runtime::Instance) -> u32,
    pub jumps: Vec<UnsafeCell<[c_int; 27]>>,
}

impl EmscriptenData {
    pub fn new(module: &Module, instance: &Instance) -> Self {
        unsafe {
            debug!("emscripten::new");

            // TODO
            //            let malloc_export = module.info.exports.get("_malloc");
            //            let free_export = module.info.exports.get("_free");
            //            let memalign_export = module.info.exports.get("_memalign");
            //            let memset_export = module.info.exports.get("_memset");
            //            let stack_alloc_export = module.info.exports.get("stackAlloc");

            let mut malloc_addr = 0 as *const u8;
            let mut free_addr = 0 as *const u8;
            let mut memalign_addr = 0 as *const u8;
            let mut memset_addr = 0 as *const u8;
            let mut stack_alloc_addr = 0 as *const u8; // as _

            // TODO
            //            if let Some(Export::Function(malloc_index)) = malloc_export {
            //                malloc_addr = instance.get_function_pointer(*malloc_index);
            //            }
            //
            //            if let Some(Export::Function(free_index)) = free_export {
            //                free_addr = instance.get_function_pointer(*free_index);
            //            }
            //
            //            if let Some(Export::Function(memalign_index)) = memalign_export {
            //                memalign_addr = instance.get_function_pointer(*memalign_index);
            //            }
            //
            //            if let Some(Export::Function(memset_index)) = memset_export {
            //                memset_addr = instance.get_function_pointer(*memset_index);
            //            }
            //
            //            if let Some(Export::Function(stack_alloc_index)) = stack_alloc_export {
            //                stack_alloc_addr = instance.get_function_pointer(*stack_alloc_index);
            //            }

            EmscriptenData {
                malloc: mem::transmute(malloc_addr),
                free: mem::transmute(free_addr),
                memalign: mem::transmute(memalign_addr),
                memset: mem::transmute(memset_addr),
                stack_alloc: mem::transmute(stack_alloc_addr),
                jumps: Vec::new(),
            }
        }
    }

    // Emscripten __ATINIT__
    pub fn atinit(&self, module: &Module, instance: &Instance) -> Result<(), String> {
        debug!("emscripten::atinit");

        // TODO
        //        if let Some(&Export::Function(environ_constructor_index)) =
        //        module.info.exports.get("___emscripten_environ_constructor")
        //        {
        //            debug!("emscripten::___emscripten_environ_constructor");
        //            let ___emscripten_environ_constructor: extern "C" fn(&Instance) =
        //                get_instance_function!(instance, environ_constructor_index);
        //            call_protected!(___emscripten_environ_constructor(&instance))
        //                .map_err(|err| format!("{}", err))?;
        //        };
        // TODO: We also need to handle TTY.init() and SOCKFS.root = FS.mount(SOCKFS, {}, null)
        Ok(())
    }

    // Emscripten __ATEXIT__
    pub fn atexit(&self, _module: &Module, _instance: &Instance) -> Result<(), String> {
        debug!("emscripten::atexit");
        use libc::fflush;
        use std::ptr;
        // Flush all open streams
        unsafe {
            fflush(ptr::null_mut());
        };
        Ok(())
    }
}

=======
pub struct EmscriptenData {
    pub malloc: extern "C" fn(i32, &Instance) -> u32,
    pub free: extern "C" fn(i32, &mut Instance),
    pub memalign: extern "C" fn(u32, u32, &mut Instance) -> u32,
    pub memset: extern "C" fn(u32, i32, u32, &mut Instance) -> u32,
    pub stack_alloc: extern "C" fn(u32, &Instance) -> u32,
    pub jumps: Vec<UnsafeCell<[c_int; 27]>>,
}

>>>>>>> 2f9119a7
pub fn emscripten_set_up_memory(memory: &mut LinearMemory) {
    let dynamictop_ptr = dynamictop_ptr(STATIC_BUMP) as usize;
    let dynamictop_ptr_offset = dynamictop_ptr + mem::size_of::<u32>();

    // println!("value = {:?}");

    // We avoid failures of setting the u32 in our memory if it's out of bounds
    if dynamictop_ptr_offset > memory.len() {
        return; // TODO: We should panic instead?
    }

    // debug!("###### dynamic_base = {:?}", dynamic_base(STATIC_BUMP));
    // debug!("###### dynamictop_ptr = {:?}", dynamictop_ptr);
    // debug!("###### dynamictop_ptr_offset = {:?}", dynamictop_ptr_offset);

    let mem = &mut memory[dynamictop_ptr..dynamictop_ptr_offset];
    LittleEndian::write_u32(mem, dynamic_base(STATIC_BUMP));
}

macro_rules! mock_external {
    ($import:ident, $name:ident) => {{
        use crate::runtime::types::{FuncSig, Type};
        use crate::runtime::Import;
        extern "C" fn _mocked_fn() -> i32 {
            debug!("emscripten::{} <mock>", stringify!($name));
            -1
        }
        $import.add(
            "env".to_string(),
            stringify!($name).to_string(),
            Import::Func(
                _mocked_fn as _,
                FuncSig {
                    params: vec![],
                    returns: vec![Type::I32],
                },
            ),
        );
    }};
}

pub fn generate_emscripten_env() -> Imports {
    let mut import_object = Imports::new();
    generate_emscripten_imports(&mut import_object);
    import_object
}

pub fn generate_emscripten_imports(import_object: &mut Imports) {
    //    import_object.add(
    //        "spectest".to_string(),
    //        "print_i32".to_string(),
    //        Import::Func(
    //            print_i32 as _,
    //            FuncSig {
    //                params: vec![Type::I32],
    //                returns: vec![],
    //            },
    //        ),
    //    );
    //
    //    import_object.add(
    //        "spectest".to_string(),
    //        "global_i32".to_string(),
    //        Import::Global(Value::I64(GLOBAL_I32 as _)),
    //    );

    // Globals
    import_object.add(
        "env".to_string(),
        "STACKTOP".to_string(),
        Import::Global(Value::I64(stacktop(STATIC_BUMP) as _)),
    );
    import_object.add(
        "env".to_string(),
        "STACK_MAX".to_string(),
        Import::Global(Value::I64(stack_max(STATIC_BUMP) as _)),
    );
    import_object.add(
        "env".to_string(),
        "DYNAMICTOP_PTR".to_string(),
        Import::Global(Value::I64(dynamictop_ptr(STATIC_BUMP) as _)),
    );
    import_object.add(
        "global".to_string(),
        "Infinity".to_string(),
        Import::Global(Value::I64(std::f64::INFINITY.to_bits() as _)),
    );
    import_object.add(
        "global".to_string(),
        "NaN".to_string(),
        Import::Global(Value::I64(std::f64::NAN.to_bits() as _)),
    );
    import_object.add(
        "env".to_string(),
        "tableBase".to_string(),
        Import::Global(Value::I64(0)),
    );
    //    // Print functions

    import_object.add(
        "env".to_string(),
        "printf".to_string(),
        Import::Func(
            io::printf as _,
            FuncSig {
                params: vec![Type::I32, Type::I32],
                returns: vec![Type::I32],
            },
        ),
    );
    import_object.add(
        "env".to_string(),
        "putchar".to_string(),
        Import::Func(
            io::putchar as _,
            FuncSig {
                params: vec![Type::I32],
                returns: vec![],
            },
        ),
    );
    //    // Lock
    import_object.add(
        "env".to_string(),
        "___lock".to_string(),
        Import::Func(
            lock::___lock as _,
            FuncSig {
                params: vec![Type::I32, Type::I32],
                returns: vec![],
            },
        ),
    );
    import_object.add(
        "env".to_string(),
        "___unlock".to_string(),
        Import::Func(
            lock::___unlock as _,
            FuncSig {
                params: vec![Type::I32, Type::I32],
                returns: vec![],
            },
        ),
    );
    import_object.add(
        "env".to_string(),
        "___wait".to_string(),
        Import::Func(
            lock::___wait as _,
            FuncSig {
                params: vec![Type::I32, Type::I32],
                returns: vec![],
            },
        ),
    );
    //    // Env
    import_object.add(
        "env".to_string(),
        "_getenv".to_string(),
        Import::Func(
            env::_getenv as _,
            FuncSig {
                params: vec![Type::I32],
                returns: vec![Type::I32],
            },
        ),
    );
    import_object.add(
        "env".to_string(),
        "_setenv".to_string(),
        Import::Func(
            env::_setenv as _,
            FuncSig {
                params: vec![Type::I32, Type::I32, Type::I32],
                returns: vec![],
            },
        ),
    );
    import_object.add(
        "env".to_string(),
        "_putenv".to_string(),
        Import::Func(
            env::_putenv as _,
            FuncSig {
                params: vec![Type::I32],
                returns: vec![],
            },
        ),
    );
    import_object.add(
        "env".to_string(),
        "_unsetenv".to_string(),
        Import::Func(
            env::_unsetenv as _,
            FuncSig {
                params: vec![Type::I32],
                returns: vec![],
            },
        ),
    );
    import_object.add(
        "env".to_string(),
        "_getpwnam".to_string(),
        Import::Func(
            env::_getpwnam as _,
            FuncSig {
                params: vec![Type::I32],
                returns: vec![Type::I32],
            },
        ),
    );
    import_object.add(
        "env".to_string(),
        "_getgrnam".to_string(),
        Import::Func(
            env::_getgrnam as _,
            FuncSig {
                params: vec![Type::I32],
                returns: vec![Type::I32],
            },
        ),
    );
    import_object.add(
        "env".to_string(),
        "___buildEnvironment".to_string(),
        Import::Func(
            env::___build_environment as _,
            FuncSig {
                params: vec![Type::I32],
                returns: vec![],
            },
        ),
    );
    //    // Errno
    import_object.add(
        "env".to_string(),
        "___setErrNo".to_string(),
        Import::Func(
            errno::___seterrno as _,
            FuncSig {
                params: vec![Type::I32],
                returns: vec![Type::I32],
            },
        ),
    );
    //    // Syscalls
    import_object.add(
        "env".to_string(),
        "___syscall1".to_string(),
        Import::Func(
            syscalls::___syscall1 as _,
            FuncSig {
                params: vec![Type::I32, Type::I32],
                returns: vec![],
            },
        ),
    );
    import_object.add(
        "env".to_string(),
        "___syscall3".to_string(),
        Import::Func(
            syscalls::___syscall3 as _,
            FuncSig {
                params: vec![Type::I32, Type::I32],
                returns: vec![Type::I32],
            },
        ),
    );
    import_object.add(
        "env".to_string(),
        "___syscall4".to_string(),
        Import::Func(
            syscalls::___syscall4 as _,
            FuncSig {
                params: vec![Type::I32, Type::I32],
                returns: vec![Type::I32],
            },
        ),
    );
    import_object.add(
        "env".to_string(),
        "___syscall5".to_string(),
        Import::Func(
            syscalls::___syscall5 as _,
            FuncSig {
                params: vec![Type::I32, Type::I32],
                returns: vec![Type::I32],
            },
        ),
    );
    import_object.add(
        "env".to_string(),
        "___syscall6".to_string(),
        Import::Func(
            syscalls::___syscall6 as _,
            FuncSig {
                params: vec![Type::I32, Type::I32],
                returns: vec![Type::I32],
            },
        ),
    );
    import_object.add(
        "env".to_string(),
        "___syscall12".to_string(),
        Import::Func(
            syscalls::___syscall12 as _,
            FuncSig {
                params: vec![Type::I32, Type::I32],
                returns: vec![Type::I32],
            },
        ),
    );
    import_object.add(
        "env".to_string(),
        "___syscall20".to_string(),
        Import::Func(
            syscalls::___syscall20 as _,
            FuncSig {
                params: vec![],
                returns: vec![Type::I32],
            },
        ),
    );
    import_object.add(
        "env".to_string(),
        "___syscall39".to_string(),
        Import::Func(
            syscalls::___syscall39 as _,
            FuncSig {
                params: vec![Type::I32, Type::I32],
                returns: vec![Type::I32],
            },
        ),
    );
    import_object.add(
        "env".to_string(),
        "___syscall40".to_string(),
        Import::Func(
            syscalls::___syscall40 as _,
            FuncSig {
                params: vec![Type::I32, Type::I32],
                returns: vec![Type::I32],
            },
        ),
    );
    import_object.add(
        "env".to_string(),
        "___syscall54".to_string(),
        Import::Func(
            syscalls::___syscall54 as _,
            FuncSig {
                params: vec![Type::I32, Type::I32],
                returns: vec![Type::I32],
            },
        ),
    );
    import_object.add(
        "env".to_string(),
        "___syscall57".to_string(),
        Import::Func(
            syscalls::___syscall57 as _,
            FuncSig {
                params: vec![Type::I32, Type::I32],
                returns: vec![Type::I32],
            },
        ),
    );
    import_object.add(
        "env".to_string(),
        "___syscall63".to_string(),
        Import::Func(
            syscalls::___syscall63 as _,
            FuncSig {
                params: vec![Type::I32, Type::I32],
                returns: vec![Type::I32],
            },
        ),
    );
    import_object.add(
        "env".to_string(),
        "___syscall64".to_string(),
        Import::Func(
            syscalls::___syscall64 as _,
            FuncSig {
                params: vec![],
                returns: vec![Type::I32],
            },
        ),
    );
    import_object.add(
        "env".to_string(),
        "___syscall102".to_string(),
        Import::Func(
            syscalls::___syscall102 as _,
            FuncSig {
                params: vec![Type::I32, Type::I32],
                returns: vec![Type::I32],
            },
        ),
    );
    import_object.add(
        "env".to_string(),
        "___syscall114".to_string(),
        Import::Func(
            syscalls::___syscall114 as _,
            FuncSig {
                params: vec![Type::I32, Type::I32],
                returns: vec![Type::I32],
            },
        ),
    );
    import_object.add(
        "env".to_string(),
        "___syscall122".to_string(),
        Import::Func(
            syscalls::___syscall122 as _,
            FuncSig {
                params: vec![Type::I32, Type::I32],
                returns: vec![Type::I32],
            },
        ),
    );
    import_object.add(
        "env".to_string(),
        "___syscall140".to_string(),
        Import::Func(
            syscalls::___syscall140 as _,
            FuncSig {
                params: vec![Type::I32, Type::I32],
                returns: vec![Type::I32],
            },
        ),
    );
    import_object.add(
        "env".to_string(),
        "___syscall142".to_string(),
        Import::Func(
            syscalls::___syscall142 as _,
            FuncSig {
                params: vec![Type::I32, Type::I32],
                returns: vec![Type::I32],
            },
        ),
    );
    import_object.add(
        "env".to_string(),
        "___syscall145".to_string(),
        Import::Func(
            syscalls::___syscall145 as _,
            FuncSig {
                params: vec![Type::I32, Type::I32],
                returns: vec![Type::I32],
            },
        ),
    );
    import_object.add(
        "env".to_string(),
        "___syscall146".to_string(),
        Import::Func(
            syscalls::___syscall146 as _,
            FuncSig {
                params: vec![Type::I32, Type::I32],
                returns: vec![Type::I32],
            },
        ),
    );
    import_object.add(
        "env".to_string(),
        "___syscall180".to_string(),
        Import::Func(
            syscalls::___syscall180 as _,
            FuncSig {
                params: vec![Type::I32, Type::I32],
                returns: vec![Type::I32],
            },
        ),
    );
    import_object.add(
        "env".to_string(),
        "___syscall181".to_string(),
        Import::Func(
            syscalls::___syscall181 as _,
            FuncSig {
                params: vec![Type::I32, Type::I32],
                returns: vec![Type::I32],
            },
        ),
    );
    import_object.add(
        "env".to_string(),
        "___syscall192".to_string(),
        Import::Func(
            syscalls::___syscall192 as _,
            FuncSig {
                params: vec![Type::I32, Type::I32],
                returns: vec![Type::I32],
            },
        ),
    );
    import_object.add(
        "env".to_string(),
        "___syscall195".to_string(),
        Import::Func(
            syscalls::___syscall195 as _,
            FuncSig {
                params: vec![Type::I32, Type::I32],
                returns: vec![Type::I32],
            },
        ),
    );
    import_object.add(
        "env".to_string(),
        "___syscall197".to_string(),
        Import::Func(
            syscalls::___syscall197 as _,
            FuncSig {
                params: vec![Type::I32, Type::I32],
                returns: vec![Type::I32],
            },
        ),
    );
    import_object.add(
        "env".to_string(),
        "___syscall201".to_string(),
        Import::Func(
            syscalls::___syscall201 as _,
            FuncSig {
                params: vec![],
                returns: vec![Type::I32],
            },
        ),
    );
    import_object.add(
        "env".to_string(),
        "___syscall202".to_string(),
        Import::Func(
            syscalls::___syscall202 as _,
            FuncSig {
                params: vec![],
                returns: vec![Type::I32],
            },
        ),
    );
    import_object.add(
        "env".to_string(),
        "___syscall212".to_string(),
        Import::Func(
            syscalls::___syscall212 as _,
            FuncSig {
                params: vec![Type::I32, Type::I32],
                returns: vec![Type::I32],
            },
        ),
    );
    import_object.add(
        "env".to_string(),
        "___syscall221".to_string(),
        Import::Func(
            syscalls::___syscall221 as _,
            FuncSig {
                params: vec![Type::I32, Type::I32],
                returns: vec![Type::I32],
            },
        ),
    );
    import_object.add(
        "env".to_string(),
        "___syscall330".to_string(),
        Import::Func(
            syscalls::___syscall330 as _,
            FuncSig {
                params: vec![Type::I32, Type::I32],
                returns: vec![Type::I32],
            },
        ),
    );
    import_object.add(
        "env".to_string(),
        "___syscall340".to_string(),
        Import::Func(
            syscalls::___syscall340 as _,
            FuncSig {
                params: vec![Type::I32, Type::I32],
                returns: vec![Type::I32],
            },
        ),
    );
    //    // Process
    import_object.add(
        "env".to_string(),
        "abort".to_string(),
        Import::Func(
            process::em_abort as _,
            FuncSig {
                params: vec![Type::I32],
                returns: vec![],
            },
        ),
    );
    import_object.add(
        "env".to_string(),
        "_abort".to_string(),
        Import::Func(
            process::_abort as _,
            FuncSig {
                params: vec![],
                returns: vec![],
            },
        ),
    );
    import_object.add(
        "env".to_string(),
        "abortStackOverflow".to_string(),
        Import::Func(
            process::abort_stack_overflow as _,
            FuncSig {
                params: vec![],
                returns: vec![],
            },
        ),
    );
    import_object.add(
        "env".to_string(),
        "_llvm_trap".to_string(),
        Import::Func(
            process::_llvm_trap as _,
            FuncSig {
                params: vec![],
                returns: vec![],
            },
        ),
    );
    import_object.add(
        "env".to_string(),
        "_fork".to_string(),
        Import::Func(
            process::_fork as _,
            FuncSig {
                params: vec![],
                returns: vec![Type::I32],
            },
        ),
    );
    import_object.add(
        "env".to_string(),
        "_exit".to_string(),
        Import::Func(
            process::_exit as _,
            FuncSig {
                params: vec![Type::I32],
                returns: vec![],
            },
        ),
    );
    import_object.add(
        "env".to_string(),
        "_system".to_string(),
        Import::Func(
            process::_system as _,
            FuncSig {
                params: vec![],
                returns: vec![Type::I32],
            },
        ),
    );
    import_object.add(
        "env".to_string(),
        "_popen".to_string(),
        Import::Func(
            process::_popen as _,
            FuncSig {
                params: vec![],
                returns: vec![Type::I32],
            },
        ),
    );
    //    // Signal
    import_object.add(
        "env".to_string(),
        "_sigemptyset".to_string(),
        Import::Func(
            signal::_sigemptyset as _,
            FuncSig {
                params: vec![Type::I32],
                returns: vec![Type::I32],
            },
        ),
    );
    import_object.add(
        "env".to_string(),
        "_sigaddset".to_string(),
        Import::Func(
            signal::_sigaddset as _,
            FuncSig {
                params: vec![Type::I32, Type::I32],
                returns: vec![Type::I32],
            },
        ),
    );
    import_object.add(
        "env".to_string(),
        "_sigprocmask".to_string(),
        Import::Func(
            signal::_sigprocmask as _,
            FuncSig {
                params: vec![],
                returns: vec![Type::I32],
            },
        ),
    );
    import_object.add(
        "env".to_string(),
        "_sigaction".to_string(),
        Import::Func(
            signal::_sigaction as _,
            FuncSig {
                params: vec![Type::I32, Type::I32, Type::I32],
                returns: vec![Type::I32],
            },
        ),
    );
    import_object.add(
        "env".to_string(),
        "_signal".to_string(),
        Import::Func(
            signal::_signal as _,
            FuncSig {
                params: vec![Type::I32],
                returns: vec![Type::I32],
            },
        ),
    );
    //    // Memory
    import_object.add(
        "env".to_string(),
        "abortOnCannotGrowMemory".to_string(),
        Import::Func(
            memory::abort_on_cannot_grow_memory as _,
            FuncSig {
                params: vec![],
                returns: vec![],
            },
        ),
    );
    import_object.add(
        "env".to_string(),
        "_emscripten_memcpy_big".to_string(),
        Import::Func(
            memory::_emscripten_memcpy_big as _,
            FuncSig {
                params: vec![Type::I32, Type::I32, Type::I32],
                returns: vec![Type::I32],
            },
        ),
    );
    import_object.add(
        "env".to_string(),
        "enlargeMemory".to_string(),
        Import::Func(
            memory::enlarge_memory as _,
            FuncSig {
                params: vec![],
                returns: vec![],
            },
        ),
    );
    import_object.add(
        "env".to_string(),
        "getTotalMemory".to_string(),
        Import::Func(
            memory::get_total_memory as _,
            FuncSig {
                params: vec![],
                returns: vec![Type::I32],
            },
        ),
    );
    import_object.add(
        "env".to_string(),
        "___map_file".to_string(),
        Import::Func(
            memory::___map_file as _,
            FuncSig {
                params: vec![],
                returns: vec![Type::I32],
            },
        ),
    );
    //    // Exception
    import_object.add(
        "env".to_string(),
        "___cxa_allocate_exception".to_string(),
        Import::Func(
            exception::___cxa_allocate_exception as _,
            FuncSig {
                params: vec![Type::I32],
                returns: vec![Type::I32],
            },
        ),
    );
    import_object.add(
        "env".to_string(),
        "___cxa_allocate_exception".to_string(),
        Import::Func(
            exception::___cxa_throw as _,
            FuncSig {
                params: vec![Type::I32, Type::I32, Type::I32],
                returns: vec![],
            },
        ),
    );
    import_object.add(
        "env".to_string(),
        "___cxa_throw".to_string(),
        Import::Func(
            exception::___cxa_throw as _,
            FuncSig {
                params: vec![Type::I32, Type::I32, Type::I32],
                returns: vec![],
            },
        ),
    );
    //    // NullFuncs
    import_object.add(
        "env".to_string(),
        "nullFunc_ii".to_string(),
        Import::Func(
            nullfunc::nullfunc_ii as _,
            FuncSig {
                params: vec![Type::I32],
                returns: vec![],
            },
        ),
    );
    import_object.add(
        "env".to_string(),
        "nullFunc_iii".to_string(),
        Import::Func(
            nullfunc::nullfunc_iii as _,
            FuncSig {
                params: vec![Type::I32],
                returns: vec![],
            },
        ),
    );
    import_object.add(
        "env".to_string(),
        "nullFunc_iiii".to_string(),
        Import::Func(
            nullfunc::nullfunc_iiii as _,
            FuncSig {
                params: vec![Type::I32],
                returns: vec![],
            },
        ),
    );
    import_object.add(
        "env".to_string(),
        "nullFunc_iiiii".to_string(),
        Import::Func(
            nullfunc::nullfunc_iiiii as _,
            FuncSig {
                params: vec![Type::I32],
                returns: vec![],
            },
        ),
    );
    import_object.add(
        "env".to_string(),
        "nullFunc_iiiiii".to_string(),
        Import::Func(
            nullfunc::nullfunc_iiiiii as _,
            FuncSig {
                params: vec![Type::I32],
                returns: vec![],
            },
        ),
    );
    import_object.add(
        "env".to_string(),
        "nullFunc_v".to_string(),
        Import::Func(
            nullfunc::nullfunc_v as _,
            FuncSig {
                params: vec![Type::I32],
                returns: vec![],
            },
        ),
    );
    import_object.add(
        "env".to_string(),
        "nullFunc_vi".to_string(),
        Import::Func(
            nullfunc::nullfunc_vi as _,
            FuncSig {
                params: vec![Type::I32],
                returns: vec![],
            },
        ),
    );
    import_object.add(
        "env".to_string(),
        "nullFunc_vii".to_string(),
        Import::Func(
            nullfunc::nullfunc_vii as _,
            FuncSig {
                params: vec![Type::I32],
                returns: vec![],
            },
        ),
    );
    import_object.add(
        "env".to_string(),
        "nullFunc_viii".to_string(),
        Import::Func(
            nullfunc::nullfunc_viii as _,
            FuncSig {
                params: vec![Type::I32],
                returns: vec![],
            },
        ),
    );
    import_object.add(
        "env".to_string(),
        "nullFunc_viiii".to_string(),
        Import::Func(
            nullfunc::nullfunc_viiii as _,
            FuncSig {
                params: vec![Type::I32],
                returns: vec![],
            },
        ),
    );
    import_object.add(
        "env".to_string(),
        "nullFunc_viiiii".to_string(),
        Import::Func(
            nullfunc::nullfunc_viiiii as _,
            FuncSig {
                params: vec![Type::I32],
                returns: vec![],
            },
        ),
    );
    import_object.add(
        "env".to_string(),
        "nullFunc_viiiiii".to_string(),
        Import::Func(
            nullfunc::nullfunc_viiiiii as _,
            FuncSig {
                params: vec![Type::I32],
                returns: vec![],
            },
        ),
    );
    //    // Time
    import_object.add(
        "env".to_string(),
        "_gettimeofday".to_string(),
        Import::Func(
            time::_gettimeofday as _,
            FuncSig {
                params: vec![Type::I32, Type::I32],
                returns: vec![Type::I32],
            },
        ),
    );
    import_object.add(
        "env".to_string(),
        "_clock_gettime".to_string(),
        Import::Func(
            time::_clock_gettime as _,
            FuncSig {
                params: vec![Type::I32, Type::I32],
                returns: vec![Type::I32],
            },
        ),
    );
    import_object.add(
        "env".to_string(),
        "___clock_gettime".to_string(),
        Import::Func(
            time::___clock_gettime as _,
            FuncSig {
                params: vec![Type::I32, Type::I32],
                returns: vec![Type::I32],
            },
        ),
    );
    import_object.add(
        "env".to_string(),
        "_clock".to_string(),
        Import::Func(
            time::_clock as _,
            FuncSig {
                params: vec![],
                returns: vec![Type::I32],
            },
        ),
    );
    import_object.add(
        "env".to_string(),
        "_difftime".to_string(),
        Import::Func(
            time::_difftime as _,
            FuncSig {
                params: vec![Type::I32, Type::I32],
                returns: vec![Type::I32],
            },
        ),
    );
    import_object.add(
        "env".to_string(),
        "_asctime".to_string(),
        Import::Func(
            time::_asctime as _,
            FuncSig {
                params: vec![Type::I32],
                returns: vec![Type::I32],
            },
        ),
    );
    import_object.add(
        "env".to_string(),
        "_asctime_r".to_string(),
        Import::Func(
            time::_asctime_r as _,
            FuncSig {
                params: vec![Type::I32, Type::I32],
                returns: vec![Type::I32],
            },
        ),
    );
    import_object.add(
        "env".to_string(),
        "_localtime".to_string(),
        Import::Func(
            time::_localtime as _,
            FuncSig {
                params: vec![Type::I32],
                returns: vec![Type::I32],
            },
        ),
    );
    import_object.add(
        "env".to_string(),
        "_time".to_string(),
        Import::Func(
            time::_time as _,
            FuncSig {
                params: vec![Type::I32],
                returns: vec![Type::I32],
            },
        ),
    );
    import_object.add(
        "env".to_string(),
        "_strftime".to_string(),
        Import::Func(
            time::_strftime as _,
            FuncSig {
                params: vec![Type::I32, Type::I32, Type::I32, Type::I32],
                returns: vec![Type::I32],
            },
        ),
    );
    import_object.add(
        "env".to_string(),
        "_localtime_r".to_string(),
        Import::Func(
            time::_localtime_r as _,
            FuncSig {
                params: vec![Type::I32, Type::I32],
                returns: vec![Type::I32],
            },
        ),
    );
    import_object.add(
        "env".to_string(),
        "_getpagesize".to_string(),
        Import::Func(
            env::_getpagesize as _,
            FuncSig {
                params: vec![],
                returns: vec![Type::I32],
            },
        ),
    );
    import_object.add(
        "env".to_string(),
        "_sysconf".to_string(),
        Import::Func(
            env::_sysconf as _,
            FuncSig {
                params: vec![Type::I32],
                returns: vec![Type::I32],
            },
        ),
    );
    //    // Math
    import_object.add(
        "env".to_string(),
        "_llvm_log10_f64".to_string(),
        Import::Func(
            math::_llvm_log10_f64 as _,
            FuncSig {
                params: vec![Type::F64],
                returns: vec![Type::F64],
            },
        ),
    );
    import_object.add(
        "env".to_string(),
        "_llvm_log2_f64".to_string(),
        Import::Func(
            math::_llvm_log2_f64 as _,
            FuncSig {
                params: vec![Type::F64],
                returns: vec![Type::F64],
            },
        ),
    );
    import_object.add(
        "asm2wasm".to_string(),
        "f64-rem".to_string(),
        Import::Func(
            math::f64_rem as _,
            FuncSig {
                params: vec![Type::F64, Type::F64],
                returns: vec![Type::F64],
            },
        ),
    );
    //
    import_object.add(
        "env".to_string(),
        "__setjmp".to_string(),
        Import::Func(
            jmp::__setjmp as _,
            FuncSig {
                params: vec![Type::I32],
                returns: vec![Type::I32],
            },
        ),
    );
    import_object.add(
        "env".to_string(),
        "__longjmp".to_string(),
        Import::Func(
            jmp::__longjmp as _,
            FuncSig {
                params: vec![Type::I32, Type::I32],
                returns: vec![],
            },
        ),
    );

    mock_external!(import_object, _waitpid);
    mock_external!(import_object, _utimes);
    mock_external!(import_object, _usleep);
    // mock_external!(import_object, _time);
    // mock_external!(import_object, _sysconf);
    // mock_external!(import_object, _strftime);
    mock_external!(import_object, _sigsuspend);
    // mock_external!(import_object, _sigprocmask);
    // mock_external!(import_object, _sigemptyset);
    // mock_external!(import_object, _sigaddset);
    // mock_external!(import_object, _sigaction);
    mock_external!(import_object, _setitimer);
    mock_external!(import_object, _setgroups);
    mock_external!(import_object, _setgrent);
    mock_external!(import_object, _sem_wait);
    mock_external!(import_object, _sem_post);
    mock_external!(import_object, _sem_init);
    mock_external!(import_object, _sched_yield);
    mock_external!(import_object, _raise);
    mock_external!(import_object, _mktime);
    // mock_external!(import_object, _localtime_r);
    // mock_external!(import_object, _localtime);
    mock_external!(import_object, _llvm_stacksave);
    mock_external!(import_object, _llvm_stackrestore);
    mock_external!(import_object, _kill);
    mock_external!(import_object, _gmtime_r);
    // mock_external!(import_object, _gettimeofday);
    // mock_external!(import_object, _getpagesize);
    mock_external!(import_object, _getgrent);
    mock_external!(import_object, _getaddrinfo);
    // mock_external!(import_object, _fork);
    // mock_external!(import_object, _exit);
    mock_external!(import_object, _execve);
    mock_external!(import_object, _endgrent);
    // mock_external!(import_object, _clock_gettime);
    mock_external!(import_object, ___syscall97);
    mock_external!(import_object, ___syscall91);
    mock_external!(import_object, ___syscall85);
    mock_external!(import_object, ___syscall75);
    mock_external!(import_object, ___syscall66);
    // mock_external!(import_object, ___syscall64);
    // mock_external!(import_object, ___syscall63);
    // mock_external!(import_object, ___syscall60);
    // mock_external!(import_object, ___syscall54);
    // mock_external!(import_object, ___syscall39);
    mock_external!(import_object, ___syscall38);
    // mock_external!(import_object, ___syscall340);
    mock_external!(import_object, ___syscall334);
    mock_external!(import_object, ___syscall300);
    mock_external!(import_object, ___syscall295);
    mock_external!(import_object, ___syscall272);
    mock_external!(import_object, ___syscall268);
    // mock_external!(import_object, ___syscall221);
    mock_external!(import_object, ___syscall220);
    // mock_external!(import_object, ___syscall212);
    // mock_external!(import_object, ___syscall201);
    mock_external!(import_object, ___syscall199);
    // mock_external!(import_object, ___syscall197);
    mock_external!(import_object, ___syscall196);
    // mock_external!(import_object, ___syscall195);
    mock_external!(import_object, ___syscall194);
    mock_external!(import_object, ___syscall191);
    // mock_external!(import_object, ___syscall181);
    // mock_external!(import_object, ___syscall180);
    mock_external!(import_object, ___syscall168);
    // mock_external!(import_object, ___syscall146);
    // mock_external!(import_object, ___syscall145);
    // mock_external!(import_object, ___syscall142);
    mock_external!(import_object, ___syscall140);
    // mock_external!(import_object, ___syscall122);
    // mock_external!(import_object, ___syscall102);
    // mock_external!(import_object, ___syscall20);
    mock_external!(import_object, ___syscall15);
    mock_external!(import_object, ___syscall10);
    mock_external!(import_object, _dlopen);
    mock_external!(import_object, _dlclose);
    mock_external!(import_object, _dlsym);
    mock_external!(import_object, _dlerror);
}<|MERGE_RESOLUTION|>--- conflicted
+++ resolved
@@ -1,12 +1,7 @@
-<<<<<<< HEAD
 use crate::runtime::module::ModuleEnvironment;
+use crate::runtime::memory::LinearMemory;
 use crate::runtime::types::{ElementType, FuncSig, Table, Type, Value};
 use crate::runtime::{Import, Imports, Instance, Module};
-=======
-use crate::runtime::memory::LinearMemory;
-use crate::runtime::types::{ElementType, FuncSig, Table, Type, Value};
-use crate::runtime::{Import, Imports, Instance};
->>>>>>> 2f9119a7
 /// NOTE: TODO: These emscripten api implementation only support wasm32 for now because they assume offsets are u32
 use byteorder::{ByteOrder, LittleEndian};
 use libc::c_int;
@@ -58,7 +53,6 @@
     static_bump + DYNAMICTOP_PTR_DIFF
 }
 
-<<<<<<< HEAD
 pub enum InstanceEnvironment {
     EmptyInstanceEnvironment,
     EmscriptenInstanceEnvironment(EmscriptenData),
@@ -175,17 +169,6 @@
     }
 }
 
-=======
-pub struct EmscriptenData {
-    pub malloc: extern "C" fn(i32, &Instance) -> u32,
-    pub free: extern "C" fn(i32, &mut Instance),
-    pub memalign: extern "C" fn(u32, u32, &mut Instance) -> u32,
-    pub memset: extern "C" fn(u32, i32, u32, &mut Instance) -> u32,
-    pub stack_alloc: extern "C" fn(u32, &Instance) -> u32,
-    pub jumps: Vec<UnsafeCell<[c_int; 27]>>,
-}
-
->>>>>>> 2f9119a7
 pub fn emscripten_set_up_memory(memory: &mut LinearMemory) {
     let dynamictop_ptr = dynamictop_ptr(STATIC_BUMP) as usize;
     let dynamictop_ptr_offset = dynamictop_ptr + mem::size_of::<u32>();
